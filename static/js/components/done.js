--- conflicted
+++ resolved
@@ -6,7 +6,6 @@
     <main role="main" class="layout__main">
     <section class="call">
       <div class="call_complete">
-<<<<<<< HEAD
         <h2 class="call__title">Great work!</h2>
         <p class="call__text">
           Pick another issue to keep calling, or spread the word by sharing your work with friends:
@@ -14,14 +13,6 @@
         ${promote(state, prev, send)}
 
         <p class="call__text"> <a href="#about">Learn why calling</a> representatives is the most effective way of making your voice heard.</p>
-
-=======
-        <h2 class="call__complete__title">Great work!</h2>
-        <p class="call__complete__text">Calling your representatives is the most effective way of making your voice heard. <a href="#about">Read more</a> about why calling your representatives is important to our democracy.</p>
-        <p class="call__complete__text">Pick another issue to continue. Or spread the word by sharing your accomplishment with your friends:</p>
-        <p class="call__complete__share"><a target="_blank" href="https://twitter.com/intent/tweet?text=Make%205%20calls%20today%20to%20change%20your%20government%20http%3A%2F%2Fbit.ly%2F2iJb5nH&source=webclient&via=make5calls"><i class="fa fa-twitter" aria-hidden="true"></i> Share on Twitter</a> - <a  target="_blank" href="https://www.facebook.com/sharer/sharer.php?u=http://bit.ly/2iJb5nH"><i class="fa fa-facebook" aria-hidden="true"></i> Share on Facebook</a></p>
-        <p class="call__complete__text">Together we've made ${Number(state.totalCalls).toLocaleString()} calls to government offices and officials.</p>
->>>>>>> 778a179c
       </div>
 
 
