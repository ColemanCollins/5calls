--- conflicted
+++ resolved
@@ -17,21 +17,12 @@
           <button onclick=${fetchBrowserLocation}>Geolocate</button> or <button onclick=${fetchLocationBy} data-by='addressForm'>Enter Address</button>
         </p>`
       } else {
-<<<<<<< HEAD
         return html`<p><form onsubmit=${submitAddress}><input type="text" autofocus="true" name="address" placeholder="Enter an address or zip code" /> <button>Go</button></form></p>`;
-=======
-        return html`<p><form onsubmit=${submitAddress}><input type="text" autofocus="true" name="address" placeholder="Enter an address or zip code" /><button>Go</button></form></p>`;
->>>>>>> 53ab260b
       }
     } else {
       if (state.address != '') {
         return html`<p>for <a href="#" onclick=${enterLocation}>${state.address}</a></p>`
       } else if (state.cachedCity != '') {
-<<<<<<< HEAD
-        return html`<p>for <a href="#" onclick=${enterLocation}> ${state.cachedCity}</a> ${debugText(state.debug)}</p>`
-      } else if (state.geolocation != '') {
-        return html`<p><a href="#" onclick=${enterLocation}>Change location</a></p>`
-=======
         return html`<p>for <a href="#" onclick=${enterLocation}>${state.cachedCity}</a> ${debugText(state.debug)}</p>`
       } else if (state.geolocation != '') {
         return html`<p>for <a href="#" onclick=${enterLocation}>browser location</a></p>`
@@ -71,7 +62,6 @@
           console.log("Error: bad browser location results");
           send('fetchLocationBy', null);
         }
->>>>>>> 53ab260b
       } else {
         console.log("Error: bad browser location results");
         send('fetchLocationBy', null);
